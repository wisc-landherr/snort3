/* $Id: decode.c,v 1.285 2013-06-29 03:03:00 rcombs Exp $ */

/*
** Copyright (C) 2002-2013 Sourcefire, Inc.
** Copyright (C) 1998-2002 Martin Roesch <roesch@sourcefire.com>
**
** This program is free software; you can redistribute it and/or modify
** it under the terms of the GNU General Public License Version 2 as
** published by the Free Software Foundation.  You may not use, modify or
** distribute this program under any other version of the GNU General
** Public License.
**
** This program is distributed in the hope that it will be useful,
** but WITHOUT ANY WARRANTY; without even the implied warranty of
** MERCHANTABILITY or FITNESS FOR A PARTICULAR PURPOSE.  See the
** GNU General Public License for more details.
**
** You should have received a copy of the GNU General Public License
** along with this program; if not, write to the Free Software
** Foundation, Inc., 51 Franklin Street, Fifth Floor, Boston, MA  02110-1301, USA.
*/



#ifdef HAVE_CONFIG_H
#include "config.h"
#endif

#include "protocols/packet.h"  
#include "static_include.h"

#include "root_chdlc.h"
#include "root_slip.h"
#include "../decoder_includes.h"

<<<<<<< HEAD
#define CHDLC_HEADER_LEN        4
#define CHDLC_ADDR_UNICAST      0x0f
#define CHDLC_ADDR_MULTICAST    0x8f
#define CHDLC_ADDR_BROADCAST    0xff
#define CHDLC_CTRL_UNNUMBERED   0x03

=======
>>>>>>> 4098b593
/*
 * Function: DecodeChdlcPkt(Packet *, char *,
 *                               DAQ_PktHdr_t*, uint8_t*)
 *
 * Purpose: Decodes Cisco HDLC encapsulated packets, f.ex. from SONET.
 *
 * Arguments: p => pointer to decoded packet struct
 *            user => Utility pointer, unused
 *            pkthdr => ptr to the packet header
 *            pkt => pointer to the real live packet data
 *
 * Returns: void function
 */
void DecodeChdlcPkt(Packet *p, const DAQ_PktHdr_t *pkthdr, const uint8_t *pkt)
{

    if(cap_len < CHDLC_HEADER_LEN)
    {
        if (ScLogVerbose())
        {
            ErrorMessage("Captured data length < CHDLC header length"
                         " (%d bytes)\n", cap_len);
        }
        MODULE_PROFILE_END(decodePerfStats);
        return;
    }

    DEBUG_WRAP(DebugMessage(DEBUG_DECODE, "Packet!\n"););

    if ((pkt[0] == CHDLC_ADDR_UNICAST || pkt[0] == CHDLC_ADDR_MULTICAST) &&
    		ntohs(*(uint16_t *)&pkt[2]) == ETHERNET_TYPE_IP)
    {
        DecodeIP(p->pkt + CHDLC_HEADER_LEN,
                 cap_len - CHDLC_HEADER_LEN, p);
    } else {
        // TBD add decoder drop event for unsupported chdlc encapsulation
        dc.other++;
    }

    return;
}
<|MERGE_RESOLUTION|>--- conflicted
+++ resolved
@@ -33,15 +33,12 @@
 #include "root_slip.h"
 #include "../decoder_includes.h"
 
-<<<<<<< HEAD
 #define CHDLC_HEADER_LEN        4
 #define CHDLC_ADDR_UNICAST      0x0f
 #define CHDLC_ADDR_MULTICAST    0x8f
 #define CHDLC_ADDR_BROADCAST    0xff
 #define CHDLC_CTRL_UNNUMBERED   0x03
 
-=======
->>>>>>> 4098b593
 /*
  * Function: DecodeChdlcPkt(Packet *, char *,
  *                               DAQ_PktHdr_t*, uint8_t*)
