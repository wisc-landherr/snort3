--- conflicted
+++ resolved
@@ -558,12 +558,9 @@
 
         if ( !ppi )
             ParseError("can't instantiate inspector: '%s'.", keyword);
-<<<<<<< HEAD
-=======
 
         else if ( name )
             ppi->set_name(name);
->>>>>>> 1a325a9a
     }
 }
 
