/*
** Copyright (C) 2014 Cisco and/or its affiliates. All rights reserved.
**
** This program is free software; you can redistribute it and/or modify
** it under the terms of the GNU General Public License Version 2 as
** published by the Free Software Foundation.  You may not use, modify or
** distribute this program under any other version of the GNU General
** Public License.
**
** This program is distributed in the hope that it will be useful,
** but WITHOUT ANY WARRANTY; without even the implied warranty of
** MERCHANTABILITY or FITNESS FOR A PARTICULAR PURPOSE.  See the
** GNU General Public License for more details.
**
** You should have received a copy of the GNU General Public License
** along with this program; if not, write to the Free Software
** Foundation, Inc., 51 Franklin Street, Fifth Floor, Boston, MA  02110-1301, USA.
*/
// packet_manager.cc author Josh Rosenbaum <jrosenba@cisco.com>

#include <vector>
#include <cstring>
#include <mutex>
#include <algorithm>

#include "packet_manager.h"
#include "framework/codec.h"
#include "snort.h"
#include "main/thread.h"
#include "log/messages.h"
#include "packet_io/sfdaq.h"

#include "protocols/packet.h"
#include "protocols/protocol_ids.h"
#include "parser/parser.h"
#include "time/profiler.h"

#include "codecs/ip/ip_util.h"
#include "codecs/decode_module.h"
#include "codecs/codec_events.h"

// Encoder FOO
#ifdef HAVE_DUMBNET_H
#include <dumbnet.h>
#else
#include <dnet.h>
#endif

namespace
{


} // anonymous


#ifdef PERF_PROFILING
THREAD_LOCAL ProfileStats decodePerfStats;
#endif

extern const CodecApi* default_codec;
static const uint16_t max_protocol_id = 65535;
static const uint16_t IP_ID_COUNT = 8192;

// the zero initialization is not required but quiets the compiler
static std::vector<const CodecApi*> s_codecs;
static std::array<uint8_t, max_protocol_id> s_proto_map{{0}};
static std::array<Codec*, UINT8_MAX> s_protocols{{0}};
static THREAD_LOCAL uint8_t grinder = 0;

// Decoding statistics

// this vector reflects the printed names for the statistics
// before the stat_offset
static const std::vector<const char*> stat_names =
{
    "total",
    "other",
    "discards"
};

static const uint8_t total_processed = 0;
static const uint8_t other_codecs = 1;
static const uint8_t discards = 2;
static const uint8_t stat_offset = 3;
static THREAD_LOCAL std::array<PegCount, stat_offset + s_protocols.size()> s_stats{{0}};
static std::array<PegCount, s_stats.size()> g_stats{{0}};

// Encoder Foo
static THREAD_LOCAL rand_t* s_rand = NULL;
static THREAD_LOCAL Packet *encode_pkt;
static THREAD_LOCAL PegCount total_rebuilt_pkts = 0;
static THREAD_LOCAL std::array<uint16_t, IP_ID_COUNT> s_id_pool{{0}};
static THREAD_LOCAL std::array<uint8_t, Codec::PKT_MAX> s_pkt{{0}};

// FIXIT-L this shouldn't have to be thread lcoal
static THREAD_LOCAL uint8_t* dst_mac = NULL;

//-------------------------------------------------------------------------
// Private helper functions
//-------------------------------------------------------------------------

static inline void push_layer(Packet *p,
                                uint16_t prot_id,
                                const uint8_t *hdr_start,
                                uint32_t len,
                                Codec *const cd)
{
    if ( p->num_layers < LAYER_MAX )
    {
        Layer& lyr = p->layers[p->num_layers++];
        lyr.proto = cd->get_proto_id();
        lyr.prot_id = prot_id;
        lyr.start = (uint8_t*)hdr_start;
        lyr.length = (uint16_t)len;
    }
    else
    {
        LogMessage("(packet_manager) WARNING: decoder has too many layers;"
            " next proto is something.\n");
    }
}


/*
 * Begin search from index 1.  0 is a special case in that it is the default
 * codec and is actually a duplicate. i.e., we can find the 0 indexed
 * codec somehwere else in the array too.
 *
 * Returns: 0 on failure, induex on success
 */
static inline uint8_t get_codec(const char* keyword)
{
    // starting at 1 since 0 is default
    for ( uint8_t i = 1; i < s_protocols.size() && i < UINT8_MAX; i++  )
    {
        if (s_protocols[i])
        {
            const char *name = s_protocols[i]->get_name();
            if ( !strncasecmp(name, keyword, strlen(name)) )
                return i;
        }
    }
    return 0;
}

static const uint8_t* encode_packet(
    EncState* enc, const Packet* p, uint32_t* len)
{
    Buffer obuf;

    obuf.base = s_pkt.data() + s_pkt.size() + 1;
    obuf.off = obuf.end = 0;
    obuf.size = sizeof(s_pkt);

    // setting convenience pointers
    enc->layer = p->num_layers;
    enc->p = p;

    const Layer *lyrs = p->layers;
    for(int i = p->num_layers-1; i >= 0; i--)
    {
        // lots of room for improvement
        const Layer *l = &lyrs[i];
        enc->layer--;

        // layer 0 is the data link type and doesn't have a protocol id.
        uint8_t mapped_prot = i ? s_proto_map[l->prot_id] : grinder;
        if (!s_protocols[mapped_prot]->encode(enc, &obuf, l->start))
        {
            *len = 0;
            return nullptr;
        }
    }


    *len = (uint32_t)obuf.end;
    return obuf.base + obuf.off;
}

static inline void accumulate()
{
    static std::mutex stats_mutex;

    stats_mutex.lock();
    sum_stats(&g_stats[0], &s_stats[0], s_stats.size());
    stats_mutex.unlock();
}

static bool api_instantiated(const CodecApi* cd_api)
{
    // all elements initialize to false
    static std::vector<bool> instantiated_api(s_codecs.size());

    std::vector<const CodecApi*>::iterator p =
        std::find(s_codecs.begin(), s_codecs.end(), cd_api);

    if (p == s_codecs.end())
        FatalError("PacketManager:: should never reach this code!!"
                    "Cannot find Codec %s's api", cd_api->base.name);

    int pos = p - s_codecs.begin();
    if(instantiated_api[(std::size_t)pos])
        return true;

    instantiated_api[pos] = true;
    return false;
}
//-------------------------------------------------------------------------
// Initialization and setup
//-------------------------------------------------------------------------


void PacketManager::add_plugin(const CodecApi* api)
{
    if (!api->ctor)
        FatalError("Codec %s: ctor() must be implemented.  Look at the example code for an example.\n",
                        api->base.name);      
    if (!api->dtor)
        FatalError("Codec %s: dtor() must be implemented.  Look at the example code for an example.\n",
                        api->base.name);  

    s_codecs.push_back(api);
}

void PacketManager::release_plugins()
{
    for ( auto* p : s_codecs )
    {
        if(p->pterm)
            p->pterm();

        uint8_t index = get_codec(p->base.name);
        if( index != 0)
        {
            p->dtor(s_protocols[index]);
            s_protocols[index] = nullptr;
        }
    }
    s_codecs.clear();
    s_protocols[0] = nullptr;
}

void PacketManager::instantiate(const CodecApi* cd_api , Module* m, SnortConfig* /*sc*/)
{
    static int codec_id = 1;
    std::vector<uint16_t> ids;

    if (api_instantiated(cd_api)) // automatically saves this api as instantiated
        return;

    if (codec_id >= UINT8_MAX)
        FatalError("A maximum of 256 codecs can be registered\n");

    // global init here to ensure the global policy has already been configured
    if (cd_api->pinit)
        cd_api->pinit();

    Codec *cd = cd_api->ctor(m);
    cd->get_protocol_ids(ids);
    for (auto id : ids)
    {
        if(s_proto_map[id] != 0)
            WarningMessage("The Codecs %s and %s have both been registered "
                "for protocol_id %d. Codec %s will be used\n",
                s_protocols[s_proto_map[id]]->get_name(), cd->get_name(),
                id, cd->get_name());

        s_proto_map[id] = (uint8_t)codec_id;
    }

    s_protocols[codec_id++] = cd;
}

void PacketManager::instantiate()
{
    // hard code the default codec into the zero index
    add_plugin(default_codec);
    instantiate(default_codec, nullptr, nullptr);
    s_protocols[0] = s_protocols[get_codec(default_codec->base.name)];

    // and instantiate every codec which does not have a module
    for (auto p : s_codecs)
        instantiate(p, nullptr, nullptr);
}

void PacketManager::thread_init(void)
{
    for ( auto* p : s_codecs )
        if (p->tinit)
            p->tinit();

    int daq_dlt = DAQ_GetBaseProtocol();
    for(int i = 0; s_protocols[i] != 0; i++)
    {
        Codec *cd = s_protocols[i];
        std::vector<int> data_link_types;

        cd->get_data_link_type(data_link_types);
        for (auto curr_dlt : data_link_types)
        {
           if (curr_dlt == daq_dlt)
           {
                if (grinder != 0)
                    WarningMessage("The Codecs %s and %s have both been registered "
                        "as the raw decoder. Codec %s will be used\n",
                        s_protocols[grinder]->get_name(), cd->get_name(),
                        cd->get_name());

                grinder = (uint8_t)i;
            }
        }
    }

    if(!grinder)
        FatalError("PacketManager: Unable to find a Codec with data link type %d!!\n", daq_dlt);

    if ( !ScReadMode() || ScPcapShow() )
        LogMessage("Decoding with %s\n", s_protocols[grinder]->get_name());

    // ENCODER initialization

#ifndef VALGRIND_TESTING
    if ( s_rand ) rand_close(s_rand);

    // rand_open() can yield valgriind errors because the
    // starting seed may come from "random stack contents"
    // (see man 3 dnet)
    s_rand = rand_open();

    if ( !s_rand )
        FatalError("PacketManager::init: rand_open() failed.\n");

    rand_get(s_rand, s_id_pool.data(), s_id_pool.size());
#endif
}

void PacketManager::thread_term()
{
    accumulate(); // statistics

    for ( auto* p : s_codecs )
    {
        if(p->tterm)
            p->tterm();
    }

    if ( s_rand )
    {
        rand_close(s_rand);
        s_rand = NULL;
    }
}

<<<<<<< HEAD
Packet* PacketManager::encode_new()
=======
Packet* PacketManager::encode_new ()
>>>>>>> 76ee9a04
{
    Packet* p = (Packet*)SnortAlloc(sizeof(*p));
    uint8_t* b = (uint8_t*)SnortAlloc(sizeof(*p->pkth) + Codec::PKT_MAX + SPARC_TWIDDLE);

    if ( !p || !b )
        FatalError("encode_new() => Failed to allocate packet\n");

    p->pkth = (DAQ_PktHdr_t*)b;
    b += sizeof(*p->pkth);
    b += SPARC_TWIDDLE;
    p->pkt = b;

    return p;
}

void PacketManager::encode_delete (Packet* p)
{
    free((void*)p->pkth);  // cast away const!
    free(p);
}


//-------------------------------------------------------------------------
// Encode/Decode functions
//-------------------------------------------------------------------------

void PacketManager::decode(
    Packet* p, const DAQ_PktHdr_t* pkthdr, const uint8_t* pkt)
{
    PROFILE_VARS;
    uint16_t prot_id;
    uint8_t mapped_prot = grinder;
    uint16_t prev_prot_id = FINISHED_DECODE;
    uint16_t lyr_len = 0;
    uint32_t len;

    DEBUG_WRAP(DebugMessage(DEBUG_DECODE, "Packet!\n");
            DebugMessage(DEBUG_DECODE, "caplen: %lu    pktlen: %lu\n",
                (unsigned long)pkthdr->caplen, (unsigned long)pkthdr->pktlen);
            );

    MODULE_PROFILE_START(decodePerfStats);

    // initialize all of the relevent data to decode this packet
    memset(p, 0, PKT_ZERO_LEN);
    p->ip_api.reset();

    p->pkth = pkthdr;
    p->pkt = pkt;
    len = pkthdr->caplen;

    s_stats[total_processed]++;

    // loop until the protocol id is no longer valid
    while(s_protocols[mapped_prot]->decode(pkt, len, p, lyr_len, prot_id))
    {
        DEBUG_WRAP(DebugMessage(DEBUG_DECODE, "Codec %s (protocol_id: %u:"
                "ip header starts at: %p, length is %lu\n",
                s_protocols[mapped_prot]->get_name(), prot_id, pkt,
                (unsigned long) len););

        // must be done here after decode and before push for case layer
        // LAYER_MAX+1 is invalid or the default codec
        if ( p->num_layers == LAYER_MAX )
        {
            codec_events::decoder_event(p, DECODE_TOO_MANY_LAYERS);
            p->dsize = (uint16_t)len;
            p->data = pkt;
            MODULE_PROFILE_END(decodePerfStats);
            return /*false */;
        }

        // internal statistics and record keeping
        push_layer(p, prev_prot_id, pkt, lyr_len, s_protocols[mapped_prot]);
        s_stats[mapped_prot + stat_offset]++;
        mapped_prot = s_proto_map[prot_id];
        prev_prot_id = prot_id;

        // set for next call
        prot_id = FINISHED_DECODE;
        len -= lyr_len;
        pkt += lyr_len;
        lyr_len = 0;
    }

    DEBUG_WRAP(DebugMessage(DEBUG_DECODE, "Codec %s (protocol_id: %hu: ip header"
                    " starts at: %p, length is %lu\n",
                     s_protocols[mapped_prot]->get_name(),
                     prot_id, pkt, (unsigned long) len););


    // if the final protocol ID is not the default codec, a Codec failed
    if (prev_prot_id != FINISHED_DECODE)
    {
        if (!(p->decode_flags & DECODE__UNSURE_ENCAP))
        {
            // if the codec exists, it failed
            if(s_proto_map[prev_prot_id])
                s_stats[discards]++;
            else
                s_stats[other_codecs]++;
        }
        else
        {
            // nested 'if' for when we have addtional code in UNSURE_ENCAP

            // Hardcodec ESP because we trust if an only if the layer
            // immediately following ESP fails.
            if (p->layers[p->num_layers].prot_id == IPPROTO_ID_ESP)
                p->packet_flags |= PKT_TRUST;
        }
    }


    if (ScMaxEncapsulations() != -1 &&
        p->encapsulations > ScMaxEncapsulations())
    {
        codec_events::decoder_event(p, DECODE_IP_MULTIPLE_ENCAPSULATION);
    }

    if (p->ip6_extension_count > 0)
        ip_util::CheckIPv6ExtensionOrder(p);

    s_stats[mapped_prot + stat_offset]++;

    /*
     * NOTE:  NEVER RETURN BEFORE SETTING THESE TWO VARIABLES!!
     *        they are no longer zeroed above, which means if they
     *        unset, undefined behavior will ensure
     */
    p->dsize = (uint16_t)len;
    p->data = pkt;

    MODULE_PROFILE_END(decodePerfStats);
}

bool PacketManager::has_codec(uint16_t cd_id)
{
    return s_protocols[cd_id] != 0;
}


//-------------------------------------------------------------------------
// encoders operate layer by layer:
//-------------------------------------------------------------------------


//-------------------------------------------------------------------------
// encoders:
// - raw pkt data only, no need for Packet stuff except to facilitate
//   encoding
// - don't include original options
// - inner layer differs from original (eg tcp data segment becomes rst)
// - must ensure proper ttl/hop limit for reverse direction
// - sparc twiddle must be factored in packet start for transmission
//
// iterate over decoded layers and encode the response packet.  actually
// make nested calls.  on the way in we setup invariant stuff and as we
// unwind the stack we finish up encoding in a more normal fashion (now
// the outer layer knows the length of the inner layer, etc.).
//
// when multiple responses are sent, both forwards and backwards directions,
// or multiple ICMP types (unreachable port, host, net), it may be possible
// to reuse the 1st encoding and just tweak it.  optimization for later
// consideration.

// pci is copied from in to out
// * addresses / ports are swapped if !fwd
// * options, etc. are stripped
// * checksums etc. are set
// * if next layer is udp, it is set to icmp unreachable w/udp
// * if next layer is tcp, it becomes a tcp rst or tcp fin w/opt data
//-------------------------------------------------------------------------

const uint8_t* PacketManager::encode_response(
    EncodeType type, EncodeFlags flags, const Packet* p, uint32_t* len,
    const uint8_t* payLoad, uint32_t payLen)
{
    EncState enc;

    enc.type = type;
    enc.flags = flags;

    enc.payLoad = payLoad;
    enc.payLen = payLen;
    enc.proto = 0;

    if ( encode_pkt )
        p = encode_pkt;

    return encode_packet(&enc, p, len);
}

//-------------------------------------------------------------------------
// formatters:
// - these packets undergo detection
// - need to set Packet stuff except for frag3 which calls grinder
// - include original options except for frag3 inner ip
// - inner layer header is very similar but payload differs
// - original ttl is always used
//-------------------------------------------------------------------------
int PacketManager::encode_format_with_daq_info (
    EncodeFlags f, const Packet* p, Packet* c, PseudoPacketType type,
    const DAQ_PktHdr_t* phdr, uint32_t opaque)
{
    int i;
    Layer* lyr;
    int len;
    int num_layers = p->num_layers;
    DAQ_PktHdr_t* pkth = (DAQ_PktHdr_t*)c->pkth;

    if ( num_layers <= 0 )
        return -1;

    memset(c, 0, PKT_ZERO_LEN);


#ifdef HAVE_DAQ_ADDRESS_SPACE_ID
    pkth->ingress_index = phdr->ingress_index;
    pkth->ingress_group = phdr->ingress_group;
    pkth->egress_index = phdr->egress_index;
    pkth->egress_group = phdr->egress_group;
    pkth->flags = phdr->flags & (~DAQ_PKT_FLAG_HW_TCP_CS_GOOD);
    pkth->address_space_id = phdr->address_space_id;
    pkth->opaque = opaque;
#elif defined(HAVE_DAQ_ACQUIRE_WITH_META)
    pkth->opaque = opaque;
    UNUSED(phdr);
#else
    UNUSED(phdr);
    UNUSED(opaque);
#endif

    if ( f & ENC_FLAG_NET )
    {
        num_layers = layer::get_inner_ip_lyr(p) + 1;

        // TBD:  is this an extraneous check?
        if (num_layers == 0)
            return -1;
    }

    // copy raw packet data to clone
    lyr = (Layer*)p->layers + num_layers - 1;
    len = lyr->start - p->pkt + lyr->length;
    memcpy((void*)c->pkt, p->pkt, len);

    // set up and format layers
    for ( i = 0; i < num_layers; i++ )
    {
        const uint8_t* b = c->pkt + (p->layers[i].start - p->pkt); // == c->pkt + p->layers[i].len
        lyr = c->layers + i;

        lyr->proto = p->layers[i].proto;
        lyr->prot_id = p->layers[i].prot_id;
        lyr->length = p->layers[i].length;
        lyr->start = (uint8_t*)b;

        // NOTE: this must always go from outer to inner
        //       to ensure a valid ip header
        uint8_t mapped_prot = i ? s_proto_map[lyr->prot_id] : grinder;
        s_protocols[mapped_prot]->format(f, p, c, lyr);
    }

    // setup payload info
    c->num_layers = num_layers;
    c->data = lyr->start + lyr->length;
    len = c->data - c->pkt;

    // len < ETHERNET_HEADER_LEN + VLAN_HEADER + ETHERNET_MTU
    assert((unsigned)len < Codec::PKT_MAX - IP_MAXPACKET);

    c->max_dsize = IP_MAXPACKET - len;
    c->proto_bits = p->proto_bits;
    c->packet_flags |= PKT_PSEUDO;
    c->pseudo_type = type;
    c->user_policy_id = p->user_policy_id;  // cooked packet gets same policy as raw

    // setup pkt capture header
    pkth->caplen = len;
    pkth->pktlen = len;
    pkth->ts = p->pkth->ts;

    total_rebuilt_pkts++;  // update local counter
    return 0;
}


#ifdef HAVE_DAQ_ADDRESS_SPACE_ID
int PacketManager::encode_format(EncodeFlags f, const Packet* p, Packet* c, PseudoPacketType type)
{
    return encode_format_with_daq_info(f, p, c, type, p->pkth, p->pkth->opaque);
}
#elif defined(HAVE_DAQ_ACQUIRE_WITH_META)
int PacketManager::encode_format(EncodeFlags f, const Packet* p, Packet* c, PseudoPacketType type)
{
    return encode_format_with_daq_info(f, p, c, type, nullptr, p->pkth->opaque);
}
#else
int PacketManager::encode_format(EncodeFlags f, const Packet* p, Packet* c, PseudoPacketType type)
{
    return encode_format_with_daq_info(f, p, c, type, nullptr, 0);
}
#endif

//-------------------------------------------------------------------------
// updaters:  these functions set length and checksum fields, only needed
// when a packet is modified.  some packets only have replacements so only
// the checksums need to be updated.  we always set the length rather than
// checking each time if needed.
//-------------------------------------------------------------------------

void PacketManager::encode_update (Packet* p)
{
    int i;
    uint32_t len = 0;
    DAQ_PktHdr_t* pkth = (DAQ_PktHdr_t*)p->pkth;

    Layer *lyr = p->layers;

    for ( i = p->num_layers - 1; i >= 0; i-- )
    {
        Layer *l = lyr + i;

        uint8_t mapped_prot = i ? s_proto_map[l->prot_id] : grinder;
        s_protocols[mapped_prot]->update(p, l, &len);
    }
    // see IP6_Update() for an explanation of this ...
    if ( !(p->packet_flags & PKT_MODIFIED)
        || (p->packet_flags & PKT_RESIZED)
    )
        pkth->caplen = pkth->pktlen = len;
}

//-------------------------------------------------------------------------
// codec support and statistics
//-------------------------------------------------------------------------

void PacketManager::dump_plugins()
{
    Dumper d("Codecs");

    for ( auto* p : s_codecs )
        d.dump(p->base.name, p->base.version);
}

void PacketManager::dump_stats()
{
    std::vector<const char*> pkt_names;

    // zero out the default codecs
    g_stats[3] = 0;
    g_stats[s_proto_map[FINISHED_DECODE] + stat_offset] = 0;

    for(unsigned int i = 0; i < stat_names.size(); i++)
        pkt_names.push_back(stat_names[i]);

    for(int i = 0; s_protocols[i] != 0; i++)
        pkt_names.push_back(s_protocols[i]->get_name());

    show_percent_stats((PegCount*) &g_stats, &pkt_names[0], (unsigned int) pkt_names.size(),
        "codec");
}

void PacketManager::encode_set_dst_mac(uint8_t *mac)
<<<<<<< HEAD
{ dst_mac = mac; }

uint8_t *PacketManager::encode_get_dst_mac()
{ return dst_mac; }
=======
{
   dst_mac = mac;
}

uint8_t *PacketManager::encode_get_dst_mac()
{
   return dst_mac;
}
>>>>>>> 76ee9a04

uint64_t PacketManager::get_rebuilt_packet_count(void)
{ return total_rebuilt_pkts; }

void PacketManager::encode_set_pkt(Packet* p)
{ encode_pkt = p; }<|MERGE_RESOLUTION|>--- conflicted
+++ resolved
@@ -32,12 +32,12 @@
 
 #include "protocols/packet.h"
 #include "protocols/protocol_ids.h"
+#include "time/profiler.h"
 #include "parser/parser.h"
-#include "time/profiler.h"
 
 #include "codecs/ip/ip_util.h"
+#include "codecs/codec_events.h"
 #include "codecs/decode_module.h"
-#include "codecs/codec_events.h"
 
 // Encoder FOO
 #ifdef HAVE_DUMBNET_H
@@ -351,11 +351,7 @@
     }
 }
 
-<<<<<<< HEAD
-Packet* PacketManager::encode_new()
-=======
 Packet* PacketManager::encode_new ()
->>>>>>> 76ee9a04
 {
     Packet* p = (Packet*)SnortAlloc(sizeof(*p));
     uint8_t* b = (uint8_t*)SnortAlloc(sizeof(*p->pkth) + Codec::PKT_MAX + SPARC_TWIDDLE);
@@ -721,21 +717,10 @@
 }
 
 void PacketManager::encode_set_dst_mac(uint8_t *mac)
-<<<<<<< HEAD
 { dst_mac = mac; }
 
 uint8_t *PacketManager::encode_get_dst_mac()
 { return dst_mac; }
-=======
-{
-   dst_mac = mac;
-}
-
-uint8_t *PacketManager::encode_get_dst_mac()
-{
-   return dst_mac;
-}
->>>>>>> 76ee9a04
 
 uint64_t PacketManager::get_rebuilt_packet_count(void)
 { return total_rebuilt_pkts; }
