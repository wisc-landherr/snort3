--- conflicted
+++ resolved
@@ -14,10 +14,7 @@
 ipv6.h \
 gre.h \
 layer.h \
-<<<<<<< HEAD
 layer.cc \
-=======
->>>>>>> fa06a333
 mpls.h \
 packet.h \
 protocol_ids.h \
