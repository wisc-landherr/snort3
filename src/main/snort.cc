/*
** Copyright (C) 2014 Cisco and/or its affiliates. All rights reserved.
** Copyright (C) 2013-2013 Sourcefire, Inc.
**
** This program is free software; you can redistribute it and/or modify
** it under the terms of the GNU General Public License Version 2 as
** published by the Free Software Foundation.  You may not use, modify or
** distribute this program under any other version of the GNU General
** Public License.
**
** This program is distributed in the hope that it will be useful,
** but WITHOUT ANY WARRANTY; without even the implied warranty of
** MERCHANTABILITY or FITNESS FOR A PARTICULAR PURPOSE.  See the
** GNU General Public License for more details.
**
** You should have received a copy of the GNU General Public License
** along with this program; if not, write to the Free Software
** Foundation, Inc., 51 Franklin Street, Fifth Floor, Boston, MA  02110-1301, USA.
*/

#include "snort.h"

#ifdef HAVE_CONFIG_H
# include "config.h"
#endif

#include <string>
using namespace std;

#include <assert.h>
#include <sys/types.h>
#include <sys/stat.h>
#include <fcntl.h>
#include <errno.h>
#include <sys/types.h>
#include <sys/select.h>
#include <stdlib.h>
#include <stdio.h>
#include <unistd.h>
#include <string.h>
#include <setjmp.h>
#include <sys/stat.h>
#include <time.h>
#include <syslog.h>
#include <ctype.h>
#include <sys/socket.h>
#include <netinet/in.h>
#include <netdb.h>

#if !defined(CATCH_SEGV)
# include <sys/resource.h>
#endif

#include <thread>

#include "helpers/process.h"
#include "decode.h"
#include "managers/packet_manager.h"
#include "packet_io/sfdaq.h"
#include "packet_io/active.h"
#include "rules.h"
#include "treenodes.h"
#include "snort_debug.h"
#include "main/snort_config.h"
#include "util.h"
#include "parser.h"
#include "packet_io/trough.h"
#include "tag.h"
#include "detect.h"
#include "mstring.h"
#include "fpcreate.h"
#include "fpdetect.h"
#include "filters/sfthreshold.h"
#include "filters/rate_filter.h"
#include "packet_time.h"
#include "perf_monitor/perf_base.h"
#include "perf_monitor/perf.h"
#include "mempool/mempool.h"
#include "sflsq.h"
#include "ips_options/ips_flowbits.h"
#include "event_queue.h"
#include "asn1.h"
#include "framework/mpse.h"
#include "managers/shell.h"
#include "managers/module_manager.h"
#include "managers/plugin_manager.h"
#include "managers/script_manager.h"
#include "managers/event_manager.h"
#include "managers/inspector_manager.h"
#include "managers/ips_manager.h"
#include "managers/mpse_manager.h"
#include "managers/packet_manager.h"
#include "detection/sfrim.h"
#include "ppm.h"
#include "profiler.h"
#include "utils/strvec.h"
#include "packet_io/intf.h"
#include "detection_util.h"
#include "control/idle_processing.h"
#include "file_api/file_service.h"
#include "flow/flow_control.h"
#include "main/analyzer.h"
#include "main/binder.h"
#include "log/sf_textlog.h"
#include "log/log_text.h"
#include "time/periodic.h"
#include "parser/config_file.h"
#include "parser/cmd_line.h"
#include "target_based/sftarget_reader.h"
#include "stream/stream_api.h"
#include "stream/stream.h"
#include "ips_options/replace.h"

#ifdef SIDE_CHANNEL
#include "side_channel/sidechannel.h"
#endif

#ifdef INTEL_SOFT_CPM
#include "search/intel_soft_cpm.h"
#endif

//-------------------------------------------------------------------------

THREAD_LOCAL SnortConfig* snort_conf = nullptr;
static SnortConfig* snort_cmd_line_conf = nullptr;

static bool snort_initializing = true;
static int snort_exiting = 0;

static pid_t snort_main_thread_pid = 0;
static pthread_t snort_main_thread_id = 0;

static int snort_argc = 0;
static char** snort_argv = NULL;

static void CleanExit(int);
static void SnortCleanup();

//-------------------------------------------------------------------------
// nascent policy management
//-------------------------------------------------------------------------
// FIXIT need stub binding rule to set these for runtime
// FIXIT need to set these on load too somehow

static THREAD_LOCAL NetworkPolicy* s_traffic_policy = nullptr;
static THREAD_LOCAL InspectionPolicy* s_inspection_policy = nullptr;
static THREAD_LOCAL IpsPolicy* s_detection_policy = nullptr;

NetworkPolicy* get_network_policy()
{ return s_traffic_policy; }

InspectionPolicy* get_inspection_policy()
{ return s_inspection_policy; }

IpsPolicy* get_ips_policy()
{ return s_detection_policy; }

void set_network_policy(NetworkPolicy* p)
{ s_traffic_policy = p; }

void set_inspection_policy(InspectionPolicy* p)
{ s_inspection_policy = p; }

void set_ips_policy(IpsPolicy* p)
{ s_detection_policy = p; }

//-------------------------------------------------------------------------
// utility
//-------------------------------------------------------------------------

#if 0
#ifdef HAVE_DAQ_ACQUIRE_WITH_META
static int MetaCallback(
    void* user, const DAQ_MetaHdr_t *metahdr, const uint8_t* data)
{
    PolicyId policy_id = getDefaultPolicy();
    SnortPolicy *policy;

    PROFILE_VARS;
    PREPROC_PROFILE_START(metaPerfStats);

    policy = snort_conf->targeted_policies[policy_id];
    InspectorManager::dispatch_meta(policy->framework_policy, metahdr->type, data);

    PREPROC_PROFILE_END(metaPerfStats);

    return 0;
}
#endif

static void SetupMetadataCallback(void)  // FIXDAQ
{
#ifdef HAVE_DAQ_ACQUIRE_WITH_META
    DAQ_Set_MetaCallback(&MetaCallback);
#endif
}
#endif

#if 0
// FIXIT not yet used
static void restart()
{
    int daemon_mode = ScDaemonMode();

    if ((!ScReadMode() && (getuid() != 0)) ||
        (snort_conf->chroot_dir != NULL))
    {
        LogMessage("Reload via Signal Reload does not work if you aren't root "
                   "or are chroot'ed.\n");
        /* We are restarting because of a configuration verification problem */
        CleanExit(1);
    }

    LogMessage("\n");
    LogMessage("** Restarting Snort **\n");
    LogMessage("\n");
    SnortCleanup();

    if (daemon_mode)
        set_daemon_args(snort_argc, snort_argv);

#ifdef PARANOID
    execv(snort_argv[0], snort_argv);
#else
    execvp(snort_argv[0], snort_argv);
#endif

    /* only get here if we failed to restart */
    LogMessage("Restarting %s failed: %s\n", snort_argv[0], get_error(errno));

    closelog();

    exit(-1);
}
#endif

//-------------------------------------------------------------------------
// perf stats
// FIXIT - this stuff should be in inits where the data lives
//-------------------------------------------------------------------------

static PreprocStats* get_profile(const char* key)
{
    if ( !strcmp(key, "detect") )
        return &detectPerfStats;

    if ( !strcmp(key, "mpse") )
        return &mpsePerfStats;

    if ( !strcmp(key, "rule eval") )
        return &rulePerfStats;

    if ( !strcmp(key, "rtn eval") )
        return &ruleRTNEvalPerfStats;

    if ( !strcmp(key, "rule tree eval") )
        return &ruleOTNEvalPerfStats;

    if ( !strcmp(key, "decode") )
        return &decodePerfStats;

    if ( !strcmp(key, "eventq") )
        return &eventqPerfStats;

    if ( !strcmp(key, "total") )
        return &totalPerfStats;

    if ( !strcmp(key, "daq meta") )
        return &metaPerfStats;

    return nullptr;
}

static void register_profiles()
{
    RegisterPreprocessorProfile(
        "detect", &detectPerfStats, 0, &totalPerfStats, get_profile);
    RegisterPreprocessorProfile(
        "mpse", &mpsePerfStats, 1, &detectPerfStats, get_profile);
    RegisterPreprocessorProfile(
        "rule eval", &rulePerfStats, 1, &detectPerfStats, get_profile);
    RegisterPreprocessorProfile(
        "rtn eval", &ruleRTNEvalPerfStats, 2, &rulePerfStats, get_profile);
    RegisterPreprocessorProfile(
        "rule tree eval", &ruleOTNEvalPerfStats, 2, &rulePerfStats, get_profile);
    RegisterPreprocessorProfile(
        "decode", &decodePerfStats, 0, &totalPerfStats, get_profile);
    RegisterPreprocessorProfile(
        "eventq", &eventqPerfStats, 0, &totalPerfStats, get_profile);
    RegisterPreprocessorProfile(
        "total", &totalPerfStats, 0, NULL, get_profile);
    RegisterPreprocessorProfile(
        "daq meta", &metaPerfStats, 0, NULL, get_profile);
}

//-------------------------------------------------------------------------
// initialization
//-------------------------------------------------------------------------

static void SnortInit(int argc, char **argv)
{
    init_signals();

#if defined(NOCOREFILE)
    SetNoCores();
#else
    StoreSnortInfoStrings();
#endif

    InitProtoNames();
#ifdef SIDE_CHANNEL
    pthread_mutex_init(&snort_process_lock, NULL);
#endif

    if (snort_cmd_line_conf != NULL)  // FIXIT can this be deleted?
    {
        FatalError("%s(%d) Trying to parse the command line again.\n",
                   __FILE__, __LINE__);
    }

    /* chew up the command line */
    snort_cmd_line_conf = ParseCmdLine(argc, argv);
    snort_conf = snort_cmd_line_conf;

    /* Tell 'em who wrote it, and what "it" is */
    if (!ScLogQuiet())
        PrintVersion();

    LogMessage("--------------------------------------------------\n");

    // FIXIT config plugin_path won't work like this
    Shell::init();
    ModuleManager::init();

    ScriptManager::load_scripts(snort_cmd_line_conf->script_path);
    PluginManager::load_plugins(snort_cmd_line_conf->plugin_path);

    ModuleManager::dump_modules();
    PluginManager::dump_plugins();
    FileAPIInit();

    SnortConfig *sc;

#ifdef PERF_PROFILING
    register_profiles();
#endif

    sc = ParseSnortConf(snort_cmd_line_conf->var_list);

    /* Merge the command line and config file confs to take care of
     * command line overriding config file.
     * Set the global snort_conf that will be used during run time */
    snort_conf = MergeSnortConfs(snort_cmd_line_conf, sc);

    if ( snort_conf->output )
        EventManager::instantiate(snort_conf->output, sc);

    {
        // FIXIT AttributeTable::end() is where this should go
        if ( snort_conf->attribute_file )
            SFAT_ParseAttributeTable(snort_conf->attribute_file);
    }

    if (snort_conf->asn1_mem != 0)
        asn1_init_mem(snort_conf->asn1_mem);
    else
        asn1_init_mem(256);

    if (snort_conf->alert_file != NULL)
    {
        char *tmp = snort_conf->alert_file;
        snort_conf->alert_file = ProcessFileOption(snort_conf, snort_conf->alert_file);
        free(tmp);
    }

#ifdef PERF_PROFILING
    /* Parse profiling here because of file option and potential
     * dependence on log directory */
    ConfigProfiling(snort_conf);
#endif

    if (ScAlertBeforePass())
    {
        OrderRuleLists(snort_conf, "activation dynamic drop sdrop reject alert pass log");
    }
    if ( !InspectorManager::configure(snort_conf) )
        SnortFatalExit();

    InspectorManager::print_config(snort_conf); // FIXIT make optional

    ParseRules(snort_conf);

    // FIXIT print should be through generic module list 
    // and only print configured / active stuff
    //detection_filter_print_config(snort_conf->detection_filter_config);
    //RateFilter_PrintConfig(snort_conf->rate_filter_config);
    //print_thresholding(snort_conf->threshold_config, 0);
    //PrintRuleOrder(snort_conf->rule_lists);

    /* Check rule state lists, enable/disabled
     * and err on 'special' GID without OTN.
     */
    SetRuleStates(snort_conf);

    /* Need to do this after dynamic detection stuff is initialized, too */
    IpsManager::verify();
    Binder::init();

    if (snort_conf->file_mask != 0)
        umask(snort_conf->file_mask);
    else
        umask(077);    /* set default to be sane */

    IpsManager::global_init(snort_conf);

    fpCreateFastPacketDetection(snort_conf);
    MpseManager::activate_search_engine(snort_conf);
    PacketManager::instantiate();

#ifdef PPM_MGR
    PPM_PRINT_CFG(&snort_conf->ppm_cfg);
#endif

    /* Finish up the pcap list and put in the queues */
    Trough_SetUp();

    // FIXIT stuff like this that is also done in snort_config.cc::VerifyReload()
    // should be refactored
    if ((snort_conf->bpf_filter == NULL) && (snort_conf->bpf_file != NULL))
        snort_conf->bpf_filter = read_infile(snort_conf->bpf_file);

    if (snort_conf->bpf_filter != NULL)
        LogMessage("Snort BPF option: %s\n", snort_conf->bpf_filter);

    if (ScOutputUseUtc())
        snort_conf->thiszone = 0;
#ifndef VALGRIND_TESTING
    else
        snort_conf->thiszone = gmt2local(0);
#endif

    EventManager::configure_outputs(snort_conf);

#ifdef SIDE_CHANNEL
    RegisterSideChannelModules();
    ConfigureSideChannelModules(snort_conf);
    SideChannelConfigure(snort_conf);
    SideChannelInit();
    SideChannelStartTXThread();
#endif
}

// this function should only include initialization that must be done as a
// non-root user such as creating log files.  other initialization stuff should
// be in the main initialization function since, depending on platform and
// configuration, this may be running in a background thread while passing
// packets in a fail open mode in the main thread.  we don't want big delays
// here to cause excess latency or dropped packets in that thread which may
// be the case if all threads are pinned to a single cpu/core.
//
// clarification: once snort opens/starts the DAQ, packets are queued for snort
// and must be disposed of quickly or the queue will overflow and packets will
// be dropped so the fail open thread does the remaining initialization while
// the main thread passes packets.  prior to opening and starting the DAQ,
// packet passing is done by the driver/hardware.  the goal then is to put as
// much initialization stuff in SnortInit() as possible and to restrict this
// function to those things that depend on DAQ startup or non-root user/group.
//
// FIXIT breaks DAQ_New()/Start() because packet threads won't be root when
// opening iface
static void SnortUnprivilegedInit(void)
{
    /* create the PID file */
    if ( !ScReadMode() &&
        (ScDaemonMode() || *snort_conf->pidfile_suffix || ScCreatePidFile()))
    {
        CreatePidFile(snort_main_thread_pid);
    }

    /* Drop the Chrooted Settings */
    if (snort_conf->chroot_dir)
        SetChroot(snort_conf->chroot_dir, &snort_conf->log_dir);

    /* Drop privileges if requested, when initialization is done */
    SetUidGid(ScUid(), ScGid());

#ifdef SIDE_CHANNEL
    SideChannelPostInit();
#endif

    snort_initializing = false;
}

void snort_setup(int argc, char *argv[])
{
    snort_argc = argc;
    snort_argv = argv;

    // must be done now in case of fatal error
    // and again after daemonization
    snort_main_thread_id = pthread_self();
    OpenLogger();

    SnortInit(argc, argv);

    LogMessage("%s\n", LOG_DIV);
    DAQ_Init(snort_conf);

    if ( ScDaemonMode() )
        daemonize();

    // this must follow daemonization
    snort_main_thread_pid = gettid();
    snort_main_thread_id = pthread_self();

    /* Change groups */
    InitGroups(ScUid(), ScGid());
    SnortUnprivilegedInit();

    set_quick_exit(false);
}

//-------------------------------------------------------------------------
// termination
//-------------------------------------------------------------------------

static void CleanExit(int exit_val)
{
    SnortConfig tmp;

#ifdef DEBUG
#if 0
    SFLAT_dump();
#endif
#endif

    /* Have to trick LogMessage to log correctly after snort_conf
     * is freed */
    memset(&tmp, 0, sizeof(tmp));

    if (snort_conf != NULL)
    {
        tmp.logging_flags |=
            (snort_conf->logging_flags & LOGGING_FLAG__QUIET);

        tmp.run_flags |= (snort_conf->run_flags & RUN_FLAG__DAEMON);

        tmp.logging_flags |=
            (snort_conf->logging_flags & LOGGING_FLAG__SYSLOG);
    }

    SnortCleanup();
    snort_conf = &tmp;

    LogMessage("Snort exiting\n");
    closelog();
    //if ( !done_processing )  // FIXIT
        exit(exit_val);
}

static void SnortCleanup()
{
    /* This function can be called more than once.  For example,
     * once from the SIGINT signal handler, and once recursively
     * as a result of calling pcap_close() below.  We only need
     * to perform the cleanup once, however.  So the static
     * variable already_exiting will act as a flag to prevent
     * double-freeing any memory.  Not guaranteed to be
     * thread-safe, but it will prevent the simple cases.
     */
    static int already_exiting = 0;
    if( already_exiting != 0 )
    {
        return;
    }
    already_exiting = 1;
    snort_exiting = 1;
    snort_initializing = false;  /* just in case we cut out early */

#ifdef SIDE_CHANNEL
    SideChannelStopTXThread();
    SideChannelCleanUp();
#endif
    IdleProcessingCleanUp();

    IpsManager::global_term(snort_conf);
    SFAT_Cleanup();
    Trough_CleanUp();
    ClosePidFile();

    /* remove pid file */
    if (SnortStrnlen(snort_conf->pid_filename, sizeof(snort_conf->pid_filename)) > 0)
    {
        int ret;

        ret = unlink(snort_conf->pid_filename);

        if (ret != 0)
        {
            ErrorMessage("Could not remove pid file %s: %s\n",
                         snort_conf->pid_filename, get_error(errno));
        }
    }

    //MpseManager::print_search_engine_stats();

    /* free allocated memory */
    if (snort_conf == snort_cmd_line_conf)
    {
        SnortConfFree(snort_cmd_line_conf);
        snort_cmd_line_conf = NULL;
        snort_conf = NULL;
    }
    else
    {
        SnortConfFree(snort_cmd_line_conf);
        snort_cmd_line_conf = NULL;
        SnortConfFree(snort_conf);
        snort_conf = NULL;
    }

    close_fileAPI();

    sfthreshold_free();  // FIXDAQ etc.
    RateFilter_Cleanup();
    asn1_free_mem();

    periodic_release();
    ParserCleanup();

#ifdef PERF_PROFILING
    CleanupPreprocStatsNodeList();
#endif

    CleanupProtoNames();
    cmd_line_term();
    ModuleManager::term();
    PluginManager::release_plugins();
    Shell::term();
}

void snort_cleanup()
{
    DAQ_Term();

    if ( !ScTestMode() )  // FIXIT ideally the check is in one place
        PrintStatistics();

    CloseLogger();
    CleanExit(0);
}

//-------------------------------------------------------------------------
// reload foo
//-------------------------------------------------------------------------

// FIXIT refactor this so startup and reload call the same core function to
// instantiate things that can be reloaded
static SnortConfig * get_reload_config(void)
{
    SnortConfig *sc = ParseSnortConf(snort_cmd_line_conf->var_list);

    sc = MergeSnortConfs(snort_cmd_line_conf, sc);

#ifdef PERF_PROFILING
    /* Parse profiling here because of file option and potential
     * dependence on log directory */
    ConfigProfiling(sc);
#endif

    if (VerifyReload(sc) == -1)
    {
        SnortConfFree(sc);
        return NULL;
    }

    if (sc->output_flags & OUTPUT_FLAG__USE_UTC)
        sc->thiszone = 0;
#ifndef VALGRIND_TESTING
    else
        sc->thiszone = gmt2local(0);
#endif

    if ( !InspectorManager::configure(sc) )
    {
        SnortConfFree(sc);
        return NULL;
    }

    FlowbitResetCounts();
    ParseRules(sc);

    // FIXIT see SnortInit() on config printing
    //detection_filter_print_config(sc->detection_filter_config);
    ////RateFilter_PrintConfig(sc->rate_filter_config);
    //print_thresholding(sc->threshold_config, 0);
    //PrintRuleOrder(sc->rule_lists);

    SetRuleStates(sc);

    /* Need to do this after dynamic detection stuff is initialized, too */
    IpsManager::verify();

    if ((sc->file_mask != 0) && (sc->file_mask != snort_conf->file_mask))
        umask(sc->file_mask);

    /* Transfer any user defined rule type outputs to the new rule list */
    {
        RuleListNode *cur = snort_conf->rule_lists;

        for (; cur != NULL; cur = cur->next)
        {
            RuleListNode *rnew = sc->rule_lists;

            for (; rnew != NULL; rnew = rnew->next)
            {
                if (strcasecmp(cur->name, rnew->name) == 0)
                {
                    EventManager::copy_outputs(
                        rnew->RuleList->AlertList, cur->RuleList->AlertList);

                    EventManager::copy_outputs(
                        rnew->RuleList->LogList, cur->RuleList->LogList);
                    break;
                }
            }
        }
    }

    fpCreateFastPacketDetection(sc);

    if ( sc->fast_pattern_config->search_api !=
            snort_conf->fast_pattern_config->search_api )
    {
        MpseManager::activate_search_engine(sc);
    }

#ifdef PPM_MGR
    PPM_PRINT_CFG(&sc->ppm_cfg);
#endif

    return sc;
}

SnortConfig* reload_config()
{
    SnortConfig* new_conf = get_reload_config();

    if ( new_conf )
    {
        proc_stats.conf_reloads++;
        snort_conf = new_conf;
    }
    return new_conf;
}

//-------------------------------------------------------------------------
// runtime foo
//-------------------------------------------------------------------------

// non-local for easy access from core
static THREAD_LOCAL Packet s_packet;
static THREAD_LOCAL DAQ_PktHdr_t s_pkth;
static THREAD_LOCAL uint8_t s_data[65536];

static void pass_pkts(Packet*) { }
static MainHook_f main_hook = pass_pkts;

void set_main_hook(MainHook_f f)
{ main_hook = f; }

Packet* get_current_packet()
{ return &s_packet; }

// FIXIT for multiple packet threads
// using thread locals for s_pkth and s_data won't work
// will need array of s_packet, s_pkth, and s_data and 
// capture all if it is not clear which thread crashed
void CapturePacket()
{
    if ( s_packet.pkth )
    {
        s_pkth = *s_packet.pkth;

        if ( s_packet.pkt )
            memcpy(s_data, s_packet.pkt, 0xFFFF & s_packet.pkth->caplen);
    }
}

void set_default_policy()
{
    set_network_policy(snort_conf->policy_map->network_policy[0]);
    set_ips_policy(snort_conf->policy_map->ips_policy[0]);
    set_inspection_policy(snort_conf->policy_map->inspection_policy[0]);
}

static void set_policy(Packet*)  // FIX SSN implement based on bindings
{
   // for now need to just get stream_* inspectors and call appropriately 
#if 0
    int vlanId = (p->vh) ? VTH_VLAN(p->vh) : -1;
    snort_ip_p srcIp = (p->iph) ? GET_SRC_IP((p)) : (snort_ip_p)0;
    snort_ip_p dstIp = (p->iph) ? GET_DST_IP((p)) : (snort_ip_p)0;

    //set policy id for this packet
    setCurrentPolicy(snort_conf, sfGetApplicablePolicyId(
        snort_conf->policy_config, vlanId, srcIp, dstIp));
#else
    set_default_policy();
#endif
}

void DecodeRebuiltPacket (
    Packet* p, const DAQ_PktHdr_t* pkthdr, const uint8_t* pkt, 
    Flow* lws)
{
    SnortEventqPush();
    PacketManager::decode(p, pkthdr, pkt);

    p->flow = lws;

    set_policy(p);  // FIX SSN rebuilt should reuse original bindings
    p->user_policy_id = get_ips_policy()->user_policy_id;

    SnortEventqPop();
}

void DetectRebuiltPacket (Packet* p)
{
    int tmp_do_detect = do_detect;
    int tmp_do_detect_content = do_detect_content;

    SnortEventqPush();
    main_hook(p);
    SnortEventqPop();
    DetectReset((uint8_t *)p->data, p->dsize);

    do_detect = tmp_do_detect;
    do_detect_content = tmp_do_detect_content;
}

void LogRebuiltPacket (Packet* p)
{
    SnortEventqPush();
    SnortEventqLog(p);
    SnortEventqReset();
    SnortEventqPop();
}

DAQ_Verdict ProcessPacket(
    Packet* p, const DAQ_PktHdr_t* pkthdr, const uint8_t* pkt)
{
    DAQ_Verdict verdict = DAQ_VERDICT_PASS;

    set_default_policy();

    PacketManager::decode(p, pkthdr, pkt);
    assert(p->pkth && p->pkt);

<<<<<<< HEAD
=======
    if (ft)
    {
        // FIXIT FRAG
        p->packet_flags |= (PKT_PSEUDO | PKT_REBUILT_FRAG);
        p->pseudo_type = PSEUDO_PKT_IP;
        PacketManager::encode_set_pkt(p);
    }
>>>>>>> cdc27fad
    if ( !p->proto_bits )
        p->proto_bits = PROTO_BIT__OTHER;

    // FIXIT required until decoders are fixed
    else if ( !p->family && (p->proto_bits & PROTO_BIT__IP) )
        p->proto_bits &= ~PROTO_BIT__IP;

    set_policy(p);

    p->user_policy_id = get_ips_policy()->user_policy_id;

    /* just throw away the packet if we are configured to ignore this port */
    if ( !(p->packet_flags & PKT_IGNORE) )
        main_hook(p);

    if ( Active_SessionWasDropped() )
    {
        if ( !Active_PacketForceDropped() )
            Active_DropAction(p);
        else
            Active_ForceDropAction(p);

        if ( Active_GetTunnelBypass() )
        {
            pc.internal_blacklist++;
            return verdict;
        }

        if ( ScInlineMode() || Active_PacketForceDropped() )
            verdict = DAQ_VERDICT_BLACKLIST;
        else
            verdict = DAQ_VERDICT_IGNORE;
    }

    return verdict;
}

// FIXIT need to call fail open from a different thread
DAQ_Verdict fail_open(
    void*, const DAQ_PktHdr_t*, const uint8_t*)
{
    pc.total_fail_open++;
    return DAQ_VERDICT_PASS;
}

DAQ_Verdict packet_callback(
    void*, const DAQ_PktHdr_t* pkthdr, const uint8_t* pkt)
{
    int inject = 0;
    DAQ_Verdict verdict = DAQ_VERDICT_PASS;
    PROFILE_VARS;

    PREPROC_PROFILE_START(totalPerfStats);

    pc.total_from_daq++;

    /* Increment counter that we're evaling rules for caching results */
    rule_eval_pkt_count++;

    /* Save off the time of each and every packet */
    packet_time_update(&pkthdr->ts);

    if ( snort_conf->pkt_skip && pc.total_from_daq <= snort_conf->pkt_skip )
    {
        PREPROC_PROFILE_END(totalPerfStats);
        return verdict;
    }

    /* reset the thresholding subsystem checks for this packet */
    sfthreshold_reset();

    PREPROC_PROFILE_START(eventqPerfStats);
    SnortEventqReset();
    Replace_ResetQueue();
    Active_ResetQueue();
    PREPROC_PROFILE_END(eventqPerfStats);

    verdict = ProcessPacket(&s_packet, pkthdr, pkt);

    if ( Active_ResponseQueued() )
    {
        Active_SendResponses(&s_packet);
    }
    if ( Active_PacketWasDropped() )
    {
        if ( verdict == DAQ_VERDICT_PASS )
            verdict = DAQ_VERDICT_BLOCK;
    }
    else
    {
        Replace_ModifyPacket(&s_packet);

        if ( s_packet.packet_flags & PKT_MODIFIED )
        {
            // this packet was normalized and/or has replacements
            PacketManager::encode_update(&s_packet);
            verdict = DAQ_VERDICT_REPLACE;
        }
        else if ( s_packet.packet_flags & PKT_RESIZED )
        {
            // we never increase, only trim, but
            // daq doesn't support resizing wire packet
            if ( !DAQ_Inject(s_packet.pkth, 0, s_packet.pkt, s_packet.pkth->pktlen) )
            {
                verdict = DAQ_VERDICT_BLOCK;
                inject = 1;
            }
        }
        else
        {
            if ( (s_packet.packet_flags & PKT_IGNORE) ||
                (stream.get_ignore_direction(s_packet.flow) == SSN_DIR_BOTH) )
            {
                if ( !Active_GetTunnelBypass() )
                {
                    verdict = DAQ_VERDICT_WHITELIST;
                }
                else
                {
                    verdict = DAQ_VERDICT_PASS;
                    pc.internal_whitelist++;
                }
            }
            else if ( s_packet.packet_flags & PKT_TRUST )
            {
                stream.set_ignore_direction(s_packet.flow, SSN_DIR_BOTH);

                verdict = DAQ_VERDICT_WHITELIST;
            }
            else
            {
                verdict = DAQ_VERDICT_PASS;
            }
        }
    }

    /* Collect some "on the wire" stats about packet size, etc */
    UpdateWireStats(&sfBase, pkthdr->caplen, Active_PacketWasDropped(), inject);
    Active_Reset();
    PacketManager::encode_reset();

    if ( flow_con )  // FIXIT always instantiate
        flow_con->timeout_flows(4, pkthdr->ts.tv_sec);

#if 0
    // FIXIT do this when idle
    if ( flow_con ) // FIXIT always instantiate
        flow_con->timeout_flows(16384, time(NULL));
#endif

    s_packet.pkth = NULL;  // no longer avail on segv

    PREPROC_PROFILE_END(totalPerfStats);
    return verdict;
}

void snort_rotate()
{
        SetRotatePerfFileFlag();
}

void snort_thread_init(const char* intf)
{
    // FIXIT the start-up sequence is a little off due to dropping privs
    DAQ_New(snort_conf, intf);
    DAQ_Start();

    PacketManager::thread_init();
    FileAPIPostInit();

    // this depends on instantiated daq capabilities
    // so it is done here instead of SnortInit()
    Active_Init(snort_conf);

    SnortEventqNew(snort_conf->event_queue_config);

    InitTag();

    EventTrace_Init();
    detection_filter_init(snort_conf->detection_filter_config);

    otnx_match_data_init(snort_conf->num_rule_types);

    EventManager::open_outputs();
    IpsManager::setup_options();
    InspectorManager::thread_init(snort_conf);
}

void snort_thread_term()
{
    InspectorManager::thread_term(snort_conf);
    IpsManager::clear_options();
    EventManager::close_outputs();

    if ( DAQ_WasStarted() )
        DAQ_Stop();

    DAQ_Delete();

    if ( snort_conf->dirty_pig )
        return;

#ifdef PERF_PROFILING
    ReleasePreprocStats();
#endif

    otnx_match_data_term();
    detection_filter_term();
    EventTrace_Term();
    CleanupTag();

    SnortEventqFree();
    Active_Term();
    PacketManager::thread_term();
}
<|MERGE_RESOLUTION|>--- conflicted
+++ resolved
@@ -857,16 +857,6 @@
     PacketManager::decode(p, pkthdr, pkt);
     assert(p->pkth && p->pkt);
 
-<<<<<<< HEAD
-=======
-    if (ft)
-    {
-        // FIXIT FRAG
-        p->packet_flags |= (PKT_PSEUDO | PKT_REBUILT_FRAG);
-        p->pseudo_type = PSEUDO_PKT_IP;
-        PacketManager::encode_set_pkt(p);
-    }
->>>>>>> cdc27fad
     if ( !p->proto_bits )
         p->proto_bits = PROTO_BIT__OTHER;
 
