--- conflicted
+++ resolved
@@ -25,41 +25,10 @@
 
 #include "file_mime_config.h"
 
-<<<<<<< HEAD
 #include "snort_types.h"
+
 #include "file_api.h"
 #include "file_mime_process.h"
-=======
-#include <sys/types.h>
-#include <stdlib.h>
-#include <ctype.h>
-#include <string.h>
-#include <stdio.h>
-
-#include "file_api.h"
-#include "main/snort_types.h"
-#include "utils/sf_email_attach_decode.h"
-#include "utils/util.h"
-#include "parser/parser.h"
-
-#define CONF_SEPARATORS                  " \t\n\r"
-#define CONF_MAX_MIME_MEM                "max_mime_mem"
-#define CONF_B64_DECODE                  "b64_decode_depth"
-#define CONF_QP_DECODE                   "qp_decode_depth"
-#define CONF_BITENC_DECODE               "bitenc_decode_depth"
-#define CONF_UU_DECODE                   "uu_decode_depth"
-
-/*These are temporary values*/
-#define DEFAULT_MAX_MIME_MEM          838860
-#define DEFAULT_MIME_MEMCAP           838860
-#define DEFAULT_DEPTH                 1464
-#define MAX_LOG_MEMCAP                104857600
-#define MIN_LOG_MEMCAP                3276
-#define MAX_MIME_MEM                  104857600
-#define MIN_MIME_MEM                  3276
-#define MAX_DEPTH                     65535
-#define MIN_DEPTH                     -1
->>>>>>> c6e32107
 
 void DecodeConfig::update_max_depth(int64_t depth)
 {
