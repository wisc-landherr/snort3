--- conflicted
+++ resolved
@@ -1041,15 +1041,6 @@
 
         if ((fb->set > 0) && (fb->isset == 0))
         {
-<<<<<<< HEAD
-            ParseWarning("flowbits key '%s' is set but not checked.",
-                    (char*)n->key);
-        }
-        else if ((fb->isset > 0) && (fb->set == 0))
-        {
-            ParseWarning("flowbits key '%s' is checked but not ever set.",
-                    (char*)n->key);
-=======
             if ( snort_conf->logging_flags & LOGGING_FLAG__WARN_FLOWBITS )
                 ParseWarning("flowbits key '%s' is set but not checked.", (char*)n->key);
             unchecked++;
@@ -1059,7 +1050,6 @@
             if ( snort_conf->logging_flags & LOGGING_FLAG__WARN_FLOWBITS )
                 ParseWarning("flowbits key '%s' is checked but not ever set.", (char*)n->key);
             unset++;
->>>>>>> 1a325a9a
         }
         else if ((fb->set == 0) && (fb->isset == 0))
         {
