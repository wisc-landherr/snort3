--- conflicted
+++ resolved
@@ -30,15 +30,9 @@
 #include "detection/detection_defines.h"
 #include "sid_18758.h"
 
-<<<<<<< HEAD
-static int eval(void*, Packet* p)
-{
-    return p ? DETECTION_OPTION_MATCH : DETECTION_OPTION_NO_MATCH;
-=======
 static int eval(void*, Cursor&, Packet*)
 {
     return DETECTION_OPTION_MATCH;
->>>>>>> 1a325a9a
 }
 
 static SoEvalFunc ctor(const char* /*so*/, void** pv)
